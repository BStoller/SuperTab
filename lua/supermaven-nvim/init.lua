local binary = require("supermaven-nvim.binary.binary_handler")
local completion_preview = require("supermaven-nvim.completion_preview")
local _u = require("supermaven-nvim.util")
local _listener = require("supermaven-nvim.document_listener")
local config = require("supermaven-nvim.config")
local log = require("supermaven-nvim.logger")

local M = {}

M.setup = function(args)
<<<<<<< HEAD
	if config.get_config().__setup then
		return
	end

	args = args or {}
	config.setup_config(args)
	config = config.get_config()
	if config.keymaps.accept_suggestion ~= nil then
		local accept_suggestion_key = config.keymaps.accept_suggestion
		vim.keymap.set(
			"i",
			accept_suggestion_key,
			completion_preview.on_accept_suggestion,
			{ noremap = true, silent = true }
		)
	end

	if config.keymaps.accept_word ~= nil then
		local accept_word_key = config.keymaps.accept_word
		vim.keymap.set(
			"i",
			accept_word_key,
			completion_preview.on_accept_suggestion_word,
			{ noremap = true, silent = true }
		)
	end

	if config.keymaps.clear_suggestion ~= nil then
		local clear_suggestion_key = config.keymaps.clear_suggestion
		vim.keymap.set(
			"i",
			clear_suggestion_key,
			completion_preview.on_dispose_inlay,
			{ noremap = true, silent = true }
		)
	end
	binary:start_binary(config.ignore_filetypes or {})

	if config.color and config.color.suggestion_color and config.color.cterm then
		vim.api.nvim_create_autocmd({ "VimEnter", "ColorScheme" }, {
			pattern = "*",
			callback = function(event)
				vim.api.nvim_set_hl(0, "SupermavenSuggestion", {
					fg = config.color.suggestion_color,
					ctermfg = config.color.cterm,
				})
				completion_preview.suggestion_group = "SupermavenSuggestion"
			end,
		})
	end

	vim.api.nvim_create_user_command("SupermavenShowLog", function()
    local log_path = require("supermaven-nvim.logger"):get_log_path()
    if log_path ~= nil then
      vim.cmd(string.format(":e %s", log_path))
    else
      log:warn("No log file found to show!")
    end
	end, {})

  vim.api.nvim_create_user_command("SupermavenClearLog", function()
    local log_path = require("supermaven-nvim.logger"):get_log_path()
    if log_path ~= nil then
      vim.loop.fs_unlink(log_path)
      else
        log:warn("No log file found to remove!")
    end
  end, {})
=======
  local config_settings = config.setup_config(args)

  if config_settings.disable_inline_completion then
    completion_preview.disable_inline_completion = true
  elseif not config_settings.disable_keymaps then
    if config_settings.keymaps.accept_suggestion ~= nil then
      local accept_suggestion_key = config_settings.keymaps.accept_suggestion
      vim.keymap.set('i', accept_suggestion_key, completion_preview.on_accept_suggestion,
        { noremap = true, silent = true })
    end

    if config_settings.keymaps.accept_word ~= nil then
      local accept_word_key = config_settings.keymaps.accept_word
      vim.keymap.set('i', accept_word_key, completion_preview.on_accept_suggestion_word,
        { noremap = true, silent = true })
    end

    if config_settings.keymaps.clear_suggestion ~= nil then
      local clear_suggestion_key = config_settings.keymaps.clear_suggestion
      vim.keymap.set('i', clear_suggestion_key, completion_preview.on_dispose_inlay, { noremap = true, silent = true })
    end
  end

  binary:start_binary(config_settings.ignore_filetypes or {})

  if config_settings.color and config_settings.color.suggestion_color and config_settings.color.cterm then
    vim.api.nvim_create_autocmd({ "VimEnter", "ColorScheme" }, {
      pattern = "*",
      callback = function(event)
        vim.api.nvim_set_hl(0, "SupermavenSuggestion", {
          fg = config_settings.color.suggestion_color,
          ctermfg = config_settings.color.cterm,
        })
        completion_preview.suggestion_group = "SupermavenSuggestion"
      end
    })
  end

  local cmp_ok, cmp = pcall(require, "cmp")
  if cmp_ok then
    local cmp_source = require("supermaven-nvim.cmp")
    cmp.register_source("supermaven", cmp_source.new())
  else
    if config_settings.disable_inline_completion then
      vim.notify(
        "nvim-cmp is not available, but inline completion is disabled. Supermaven nvim-cmp source will not be registered.",
        vim.log.levels.WARN)
    end
  end
>>>>>>> 264768c6
end

return M<|MERGE_RESOLUTION|>--- conflicted
+++ resolved
@@ -8,77 +8,13 @@
 local M = {}
 
 M.setup = function(args)
-<<<<<<< HEAD
 	if config.get_config().__setup then
 		return
 	end
 
 	args = args or {}
 	config.setup_config(args)
-	config = config.get_config()
-	if config.keymaps.accept_suggestion ~= nil then
-		local accept_suggestion_key = config.keymaps.accept_suggestion
-		vim.keymap.set(
-			"i",
-			accept_suggestion_key,
-			completion_preview.on_accept_suggestion,
-			{ noremap = true, silent = true }
-		)
-	end
-
-	if config.keymaps.accept_word ~= nil then
-		local accept_word_key = config.keymaps.accept_word
-		vim.keymap.set(
-			"i",
-			accept_word_key,
-			completion_preview.on_accept_suggestion_word,
-			{ noremap = true, silent = true }
-		)
-	end
-
-	if config.keymaps.clear_suggestion ~= nil then
-		local clear_suggestion_key = config.keymaps.clear_suggestion
-		vim.keymap.set(
-			"i",
-			clear_suggestion_key,
-			completion_preview.on_dispose_inlay,
-			{ noremap = true, silent = true }
-		)
-	end
-	binary:start_binary(config.ignore_filetypes or {})
-
-	if config.color and config.color.suggestion_color and config.color.cterm then
-		vim.api.nvim_create_autocmd({ "VimEnter", "ColorScheme" }, {
-			pattern = "*",
-			callback = function(event)
-				vim.api.nvim_set_hl(0, "SupermavenSuggestion", {
-					fg = config.color.suggestion_color,
-					ctermfg = config.color.cterm,
-				})
-				completion_preview.suggestion_group = "SupermavenSuggestion"
-			end,
-		})
-	end
-
-	vim.api.nvim_create_user_command("SupermavenShowLog", function()
-    local log_path = require("supermaven-nvim.logger"):get_log_path()
-    if log_path ~= nil then
-      vim.cmd(string.format(":e %s", log_path))
-    else
-      log:warn("No log file found to show!")
-    end
-	end, {})
-
-  vim.api.nvim_create_user_command("SupermavenClearLog", function()
-    local log_path = require("supermaven-nvim.logger"):get_log_path()
-    if log_path ~= nil then
-      vim.loop.fs_unlink(log_path)
-      else
-        log:warn("No log file found to remove!")
-    end
-  end, {})
-=======
-  local config_settings = config.setup_config(args)
+  local config_settings = config.get_config()
 
   if config_settings.disable_inline_completion then
     completion_preview.disable_inline_completion = true
@@ -116,18 +52,35 @@
     })
   end
 
+	vim.api.nvim_create_user_command("SupermavenShowLog", function()
+    local log_path = require("supermaven-nvim.logger"):get_log_path()
+    if log_path ~= nil then
+      vim.cmd(string.format(":e %s", log_path))
+    else
+      log:warn("No log file found to show!")
+    end
+	end, {})
+
+  vim.api.nvim_create_user_command("SupermavenClearLog", function()
+    local log_path = require("supermaven-nvim.logger"):get_log_path()
+    if log_path ~= nil then
+      vim.loop.fs_unlink(log_path)
+      else
+        log:warn("No log file found to remove!")
+    end
+  end, {})
+
   local cmp_ok, cmp = pcall(require, "cmp")
   if cmp_ok then
     local cmp_source = require("supermaven-nvim.cmp")
     cmp.register_source("supermaven", cmp_source.new())
   else
     if config_settings.disable_inline_completion then
-      vim.notify(
-        "nvim-cmp is not available, but inline completion is disabled. Supermaven nvim-cmp source will not be registered.",
-        vim.log.levels.WARN)
+      log:warn(
+        "nvim-cmp is not available, but inline completion is disabled. Supermaven nvim-cmp source will not be registered."
+      )
     end
   end
->>>>>>> 264768c6
 end
 
 return M