--- conflicted
+++ resolved
@@ -7,13 +7,10 @@
   ignore_filetypes = {},
   disable_inline_completion = false,
   disable_keymaps = false,
-<<<<<<< HEAD
   condition = function()
     return false
   end,
-=======
   log_level = "info",
->>>>>>> ec7ae4c8
 }
 
 local M = {
