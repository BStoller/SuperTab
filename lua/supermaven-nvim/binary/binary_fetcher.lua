local log = require("supermaven-nvim.logger")
local u = require("supermaven-nvim.util")

local loop = u.uv

local BinaryFetcher = {
  binary_path = nil,
  binary_url = nil,
  os_uname = loop.os_uname(),
  homedir = loop.os_homedir(),
}

local function generate_temp_path(n)
  local charset = "abcdefghijklmnopqrstuvwxyz0123456789"
  local random_string = ""

  for _ = 1, n do
    local random_index = math.random(1, #charset)
    random_string = random_string .. string.sub(charset, random_index, random_index)
  end

  return random_string .. ".tmp"
end

function BinaryFetcher:platform()
  local os = self.os_uname.sysname
  if os == "Darwin" then
    return "macosx"
  elseif os == "Linux" then
    return "linux"
  elseif os == "Windows_NT" then
    return "windows"
  end
  return ""
end

function BinaryFetcher:get_arch()
  if self.os_uname.machine == "arm64" or self.os_uname.machine == "aarch64" then
    return "aarch64"
  elseif self.os_uname.machine == "x86_64" then
    return "x86_64"
  end
  return ""
end

function BinaryFetcher:discover_binary_url()
  local platform = self:platform()
  local arch = self:get_arch()
  local url = "https://supermaven.com/api/download-path-v2?platform="
    .. platform
    .. "&arch="
    .. arch
    .. "&editor=neovim"
  local response = ""
  if platform == "windows" then
    response = vim.fn.system({
      "powershell",
      "-Command",
      "Invoke-WebRequest",
      "-Uri",
      "'" .. url .. "'",
      "-UseBasicParsing",
      "|",
      "Select-Object",
      "-ExpandProperty",
      "Content",
    })
    response = string.gsub(response, "[\r\n]+", "")
  else
    response = vim.fn.system({ "curl", "-s", url })
  end

  local json = vim.fn.json_decode(response)
  if json == nil then
    log:error("Unable to find download URL for Supermaven binary")
    return nil
  end

  return json.downloadUrl
end

function BinaryFetcher:fetch_binary()
  local local_binary_path = self:local_binary_path()
  local status = loop.fs_stat(local_binary_path)
  if status ~= nil then
    return local_binary_path
  else
    local success = vim.fn.mkdir(self:local_binary_parent_path(), "p")
    if not success then
      log:error("Error creating directory " .. self:local_binary_parent_path())
      return nil
    end
  end

  local url = self:discover_binary_url()
  if url == nil then
    return nil
  end

  log:info("Downloading Supermaven binary, please wait...")
  local temp_path = generate_temp_path(10)

  local platform = self:platform()
  local response = ""
  if platform == "windows" then
    response = vim.fn.system({
      "powershell",
      "-Command",
      "Invoke-WebRequest",
      "-Uri",
      "'" .. url .. "'",
      "-OutFile",
      "'" .. local_binary_path .. "'",
    })
  else
    response = vim.fn.system({ "curl", "-o", temp_path, url })
  end
  if vim.v.shell_error == 0 then
    if platform ~= "windows" then
      vim.fn.system({ "mv", temp_path, local_binary_path })
    end
    log:info("Downloaded binary sm-agent to " .. local_binary_path)
  else
    log:error("sm-agent download failed")
    return nil
  end
  loop.fs_chmod(local_binary_path, 493)
  return local_binary_path
end

function BinaryFetcher:local_binary_path()
  if self:platform() == "windows" then
    return self:local_binary_parent_path() .. "/sm-agent.exe"
  else
    return self:local_binary_parent_path() .. "/sm-agent"
  end
end

function BinaryFetcher:local_binary_parent_path()
  local home_dir = self.homedir
<<<<<<< HEAD
  return home_dir .. "/.supermaven/binary/v20/" .. self:platform() .. "-" .. self:get_arch()
=======
  local data_dir = os.getenv("XDG_DATA_HOME")
  local dir
  if data_dir then
    dir = data_dir .. "/supermaven"
  else
    dir = home_dir .. "/.supermaven"
  end
  return dir .. "/binary/v15/" .. self:platform() .. "-" .. self:get_arch()
>>>>>>> 40bde487
end

return BinaryFetcher<|MERGE_RESOLUTION|>--- conflicted
+++ resolved
@@ -138,9 +138,6 @@
 
 function BinaryFetcher:local_binary_parent_path()
   local home_dir = self.homedir
-<<<<<<< HEAD
-  return home_dir .. "/.supermaven/binary/v20/" .. self:platform() .. "-" .. self:get_arch()
-=======
   local data_dir = os.getenv("XDG_DATA_HOME")
   local dir
   if data_dir then
@@ -148,8 +145,7 @@
   else
     dir = home_dir .. "/.supermaven"
   end
-  return dir .. "/binary/v15/" .. self:platform() .. "-" .. self:get_arch()
->>>>>>> 40bde487
+  return dir .. "/binary/v20/" .. self:platform() .. "-" .. self:get_arch()
 end
 
 return BinaryFetcher