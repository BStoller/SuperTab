--- conflicted
+++ resolved
@@ -104,11 +104,7 @@
       "'" .. local_binary_path .. "'",
     })
   else
-<<<<<<< HEAD
-    response = vim.fn.system({"curl", "-o", temp_path, url})
-=======
     response = vim.fn.system({ "curl", "-o", local_binary_path, url })
->>>>>>> 087575b1
   end
   if vim.v.shell_error == 0 then
     if platform ~= "windows" then
