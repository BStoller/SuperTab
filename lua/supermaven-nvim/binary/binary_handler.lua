local loop = vim.loop
local api = vim.api
local u = require("supermaven-nvim.util")
local textual = require("supermaven-nvim.textual")
local config = require("supermaven-nvim.config")
local preview = require("supermaven-nvim.completion_preview")
local binary_fetcher = require("supermaven-nvim.binary.binary_fetcher")

local binary_path = binary_fetcher:fetch_binary()

local BinaryLifecycle = {
  state_map = {},
  current_state_id = 0,
  last_provide_time = 0,
  buffer = nil,
  cursor = nil,
  max_state_id_retention = 50,
  service_message_displayed = false,
}

local timer = loop.new_timer()
timer:start(
  0,
  25,
  vim.schedule_wrap(function()
    if BinaryLifecycle.wants_polling then
      BinaryLifecycle:poll_once()
    end
  end)
)

function BinaryLifecycle:start_binary()
  self.stdin = loop.new_pipe(false)
  self.stdout = loop.new_pipe(false)
  self.stderr = loop.new_pipe(false)
  self.last_text = nil
  self.last_path = nil
  self.last_context = nil
  self.wants_polling = false
<<<<<<< HEAD
  self.handle = loop.spawn(binary_path,
    {
      args = {
        "stdio"
      },
      stdio = {self.stdin, self.stdout, self.stderr},
=======
  self.handle = loop.spawn(binary_path, {
    args = {
      "stdio",
>>>>>>> 2eff49bf
    },
    stdio = { self.stdin, self.stdout, self.stderr },
  }, function(code, signal)
    print("sm-agent exited with code " .. code)
    self.handle:close()
    self.handle = nil
  end)
  if not self.handle then
    print("Error starting binary")
  end
  self:read_loop()
  self:greeting_message()
end

function BinaryLifecycle:is_running()
  return self.handle ~= nil and self.handle:is_active()
end

function BinaryLifecycle:stop_binary()
  if self:is_running() then
    self.handle:kill(loop.constants.SIGTERM)
    self.handle:close()
    self.handle = nil
  end
end

function BinaryLifecycle:greeting_message()
  local message = vim.json.encode({ kind = "greeting", allowGitignore = false }) .. "\n"
  loop.write(self.stdin, message) -- fails silently
end

function BinaryLifecycle:on_update(buffer, file_name, event_type)
  if vim.tbl_contains(self.ignore_filetypes, vim.bo.ft) or self.ignore_filetypes[vim.bo.ft] then
    if self.handle ~= nil then
      self.handle:close()
      self.handle = nil
    end
    self.wants_polling = false
    return
  end
  local buffer_text = u.get_text(buffer)
  local updates = {
    {
      kind = "file_update",
      path = file_name,
      content = buffer_text,
    },
  }
  local cursor = api.nvim_win_get_cursor(0)
  if cursor ~= nil then
    local prefix = self:save_state_id(buffer, cursor, file_name)
    if prefix == nil then
      return
    end
    local offset = #prefix
    updates[#updates + 1] = {
      kind = "cursor_update",
      path = file_name,
      offset = offset,
    }
  end

  self:send_message(updates)
  local completion_is_allowed = (buffer_text ~= self.last_text) and (self.last_path == file_name)
  local context = {
    document_text = buffer_text,
    cursor = cursor,
    file_name = file_name,
  }
  if completion_is_allowed then
    self:provide_inline_completion_items(buffer, cursor, context)
  elseif not self:same_context(context) then
    preview:dispose_inlay()
  end

  self.last_path = file_name
  self.last_text = buffer_text
  self.last_context = context
end

function BinaryLifecycle:check_process()
  if self.handle ~= nil and self.handle:is_active() then
    return true
  end

  if self.handle ~= nil then
    self.handle:close()
  end

  self:start_binary()
end

function BinaryLifecycle:same_context(context)
  if self.last_context == nil then
    return false
  end
  return context.cursor[1] == self.last_context.cursor[1]
    and context.cursor[2] == self.last_context.cursor[2]
    and context.file_name == self.last_context.file_name
    and context.document_text == self.last_context.document_text
end

function BinaryLifecycle:read_loop()
  local stdout = self.stdout
  local buffer = ""
  loop.read_start(stdout, function(err, data)
    if err then
      self:on_error(err)
      return
    else
      if data == nil then
        return
      end
      buffer = buffer .. data
      while true do
        local line_end = string.find(buffer, "\n")
        if line_end then
          local line = string.sub(buffer, 1, line_end - 1)
          buffer = string.sub(buffer, line_end + 1)
          self:process_line(line)
        else
          break
        end
      end
    end
  end)
end

function BinaryLifecycle:process_line(line)
  if string.sub(line, 1, 11) == "SM-MESSAGE " then
    line = string.sub(line, 12)
    local message = vim.json.decode(line)
    self:process_message(message)
  else
    print("Unknown message: " .. line)
  end
end

function BinaryLifecycle:process_message(message)
  if message.kind == "response" then
    self:update_state_id(message)
  elseif message.kind == "metadata" then
    self:update_metadata(message)
  elseif message.kind == "activation_request" then
    self.activate_url = message.activateUrl
    vim.schedule(function()
      if self.activate_url ~= nil then
        self:open_popup(self.activate_url, true)
      end
    end)
  elseif message.kind == "activation_success" then
    self.activate_url = nil
    print("Supermaven was activated successfully.")
    vim.schedule(function()
      self:close_popup()
    end)
  elseif message.kind == "passthrough" then
    self:process_message(message.passthrough)
  elseif message.kind == "popup" then
    -- unused
  elseif message.kind == "task_status" then
    -- unused, no status bar is displayed
  elseif message.kind == "active_repo" then
    -- unused, no status bar is displayed
  elseif message.kind == "service_tier" then
    if not self.service_message_displayed then
      print("Supermaven " .. message.display .. " is running.")
      self.service_message_displayed = true
    end
    vim.schedule(function()
      self:close_popup()
    end)
  elseif message.kind == "apology" then
    -- legacy
  elseif message.kind == "set" then
    -- unused, no status bar is displayed
  end
end

function BinaryLifecycle:update_state_id(message)
  -- Run on recieving binary message
  local completion_state_id = tonumber(message.stateId)
  local current_state = self.state_map[completion_state_id]
  if current_state == nil then
    -- Unknown state, could have been removed by purge_old_states
    return
  end
  local state_completion = current_state.completion
  for _, completion in ipairs(message.items) do
    table.insert(state_completion, completion)
  end
end

function BinaryLifecycle:update_metadata(metadata_message)
  if metadata_message.dustStrings ~= nil then
    self.dust_strings = metadata_message.dustStrings
  end
end

function BinaryLifecycle:on_error(err)
  require("supermaven-nvim.api").stop()
  print("Error reading stdout: " .. err)
end

function BinaryLifecycle:send_message(updates)
  local state_update = {
    kind = "state_update",
    newId = tostring(self.current_state_id),
    updates = updates,
  }

  local message = vim.json.encode(state_update) .. "\n"
  loop.write(self.stdin, message) -- fails silently
end

function BinaryLifecycle:save_state_id(buffer, cursor, file_name)
  self.current_state_id = self.current_state_id + 1
  self:purge_old_states()

  local status, prefix = pcall(u.get_cursor_prefix, buffer, cursor)
  if not status then
    return nil
  end

  self.state_map[self.current_state_id] = {
    prefix = prefix,
    completion = {},
    has_ended = false,
  }

  return prefix
end

function BinaryLifecycle:purge_old_states()
  for state_id, _ in pairs(self.state_map) do
    if state_id < self.current_state_id - self.max_state_id_retention then
      self.state_map[state_id] = nil
    end
  end
end

function BinaryLifecycle:provide_inline_completion_items(buffer, cursor, context)
  self.buffer = buffer
  self.cursor = cursor
  self.last_context = context
  self.last_provide_time = vim.loop.now()
  self:poll_once()
end

function BinaryLifecycle:poll_once()
  if vim.tbl_contains(self.ignore_filetypes, vim.bo.ft) or self.ignore_filetypes[vim.bo.ft] then
    if self.handle ~= nil then
      self.handle:close()
      self.handle = nil
    end
    self.wants_polling = false
    return
  end
<<<<<<< HEAD
  local now = vim.loop.now()
  if now - self.last_provide_time > 5 * 1000 then
    self.wants_polling = false
=======
  if config.ignore_filetypes[vim.bo.filetype] then
>>>>>>> 2eff49bf
    return
  end
  self.wants_polling = true
  local buffer = self.buffer
  local cursor = self.cursor
  if not vim.api.nvim_buf_is_valid(buffer) then
    self.wants_polling = false
    return
  end
  local text_split = u.get_text_before_after_cursor(cursor)
  local line_before_cursor = text_split.text_before_cursor
  local line_after_cursor = text_split.text_after_cursor
  local status, prefix = pcall(u.get_cursor_prefix, buffer, cursor)
  if not status then
    return
  end
  if line_before_cursor == nil or line_after_cursor == nil then
    return
  end
  local maybe_completion = self:check_state(prefix, line_before_cursor, line_after_cursor)

  if maybe_completion == nil then
    preview:dispose_inlay()
    return
  end

  self.wants_polling = maybe_completion.is_incomplete
  if #maybe_completion.dedent > 0 and not u.ends_with(line_before_cursor, maybe_completion.dedent) then
    return
  end

  while
    #maybe_completion.dedent > 0
    and #maybe_completion.text > 0
    and maybe_completion.dedent:sub(1, 1) == maybe_completion.text:sub(1, 1)
  do
    maybe_completion.text = maybe_completion.text:sub(2)
    maybe_completion.dedent = maybe_completion.dedent:sub(2)
  end

  local prior_delete = #maybe_completion.dedent
  maybe_completion.text = u.trim_end(maybe_completion.text)
  preview:render_with_inlay(buffer, prior_delete, maybe_completion.text, line_after_cursor, line_before_cursor)
end

function BinaryLifecycle:check_state(prefix, line_before_cursor, line_after_cursor)
  self:check_process()
  local best_completion = {}
  local best_length = 0
  local best_state_id = 0

  for state_id, state in pairs(self.state_map) do
    local state_prefix = state.prefix
    if state_prefix ~= nil and #prefix >= #state_prefix then
      if string.sub(prefix, 1, #state_prefix) == state_prefix then
        local user_input = prefix:sub(#state_prefix + 1)
        local remaining_completion = self:strip_prefix(state.completion, user_input)
        if remaining_completion ~= nil then
          local total_length = self:completion_text_length(remaining_completion)
          if total_length > best_length or (total_length == best_length and state_id > best_state_id) then
            best_completion = remaining_completion
            best_length = total_length
            best_state_id = state_id
          end
        end
      end
    end
  end

  local params = {
    line_before_cursor = line_before_cursor,
    line_after_cursor = line_after_cursor,
    dust_strings = self.dust_strings,
    can_show_partial_line = true,
  }

  return textual.derive_completion(best_completion, params)
end

function BinaryLifecycle:completion_text_length(completion)
  local length = 0
  for _, response_item in ipairs(completion) do
    if response_item.kind == "text" then
      length = length + #response_item.text
    end
  end
  return length
end

function BinaryLifecycle:strip_prefix(completion, original_prefix)
  local prefix = original_prefix
  local remaining_response_item = {}

  for _, response_item in ipairs(completion) do
    if response_item.kind == "text" then
      local text = response_item.text
      if not self:shares_common_prefix(text, prefix) then
        return nil
      end
      local trim_length = math.min(#text, #prefix)
      text = text:sub(trim_length + 1)
      prefix = prefix:sub(trim_length + 1)
      if #text > 0 then
        table.insert(remaining_response_item, {
          kind = "text",
          text = text,
        })
      end
    elseif response_item.kind == "del" then
      table.insert(remaining_response_item, response_item)
    elseif response_item.kind == "dedent" then
      if #prefix > 0 then
        return nil
      end
      table.insert(remaining_response_item, response_item)
    else
      -- barrier/del get added when prefix has been accounted for
      if #prefix == 0 then
        table.insert(remaining_response_item, response_item)
      end
    end
  end
  return remaining_response_item
end

function BinaryLifecycle:shares_common_prefix(str1, str2)
  local min_length = math.min(#str1, #str2)
  if str1:sub(1, min_length) ~= str2:sub(1, min_length) then
    return false
  end
  return true
end

function BinaryLifecycle:show_activation_message()
  if self.activate_url ~= nil then
    print("Thanks for installing supermaven!")
    print("Use :SupermavenUsePro to set up Supermaven pro, or use the command :SupermavenUseFree to use the Free Tier")
  end
end

function BinaryLifecycle:use_free_version()
  local message = vim.json.encode({ kind = "use_free_version" }) .. "\n"
  loop.write(self.stdin, message) -- fails silently
end

function BinaryLifecycle:logout()
  self.service_message_displayed = false
  local message = vim.json.encode({ kind = "logout" }) .. "\n"
  loop.write(self.stdin, message) -- fails silently
end

function BinaryLifecycle:use_pro()
  if self.activate_url ~= nil then
    print("Visit " .. self.activate_url .. " to set up Supermaven Pro")
    self:open_popup(self.activate_url)
  else
    print("Could not find an activation URL.")
  end
end

function BinaryLifecycle:close_popup()
  if self.win ~= nil and vim.api.nvim_win_is_valid(self.win) then
    vim.api.nvim_win_close(self.win, true)
  end
  self.win = nil
end

function BinaryLifecycle:open_popup(message, include_free)
  if self.win ~= nil and vim.api.nvim_win_is_valid(self.win) then
    return
  end
  local buf = vim.api.nvim_create_buf(false, true)

  local width = vim.api.nvim_get_option("columns")
  local height = vim.api.nvim_get_option("lines")

  local intro_message = "Please visit the following Url to set up Supermaven Pro"
  if include_free then
    intro_message = intro_message .. " (or use :SupermavenUseFree)."
  end
  local win_height = 3
  local win_width = math.max(#message, #intro_message) + 3
  local row = math.floor((height - win_height) / 2)
  local col = math.floor((width - win_width) / 2)

  local opts = {
    style = "minimal",
    relative = "editor",
    width = win_width,
    height = win_height,
    row = row,
    col = col,
    border = "rounded",
    focusable = true,
    noautocmd = true,
  }

  local win = vim.api.nvim_open_win(buf, true, opts)
  vim.api.nvim_buf_set_lines(buf, 0, -1, false, { intro_message, "", message .. " " })
  vim.api.nvim_win_set_option(win, "winhl", "Normal:Normal")
  vim.api.nvim_win_set_option(win, "wrap", true)

  self.win = win
end

return BinaryLifecycle<|MERGE_RESOLUTION|>--- conflicted
+++ resolved
@@ -37,18 +37,9 @@
   self.last_path = nil
   self.last_context = nil
   self.wants_polling = false
-<<<<<<< HEAD
-  self.handle = loop.spawn(binary_path,
-    {
-      args = {
-        "stdio"
-      },
-      stdio = {self.stdin, self.stdout, self.stderr},
-=======
   self.handle = loop.spawn(binary_path, {
     args = {
       "stdio",
->>>>>>> 2eff49bf
     },
     stdio = { self.stdin, self.stdout, self.stderr },
   }, function(code, signal)
@@ -307,13 +298,8 @@
     self.wants_polling = false
     return
   end
-<<<<<<< HEAD
-  local now = vim.loop.now()
   if now - self.last_provide_time > 5 * 1000 then
     self.wants_polling = false
-=======
-  if config.ignore_filetypes[vim.bo.filetype] then
->>>>>>> 2eff49bf
     return
   end
   self.wants_polling = true
